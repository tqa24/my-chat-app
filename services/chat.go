package services

import (
	"encoding/json"
	"fmt"
	"log"
	"my-chat-app/models"
	"my-chat-app/repositories"
	"my-chat-app/websockets"
	"strconv"
	"strings"

	"github.com/google/uuid"
	"gorm.io/datatypes"
)

// AIUserID is a constant for the AI Assistant's user ID.
const AIUserID = "00000000-0000-0000-0000-000000000000" // IMPORTANT: Use this constant!

type ChatService interface {
	SendMessage(senderID, receiverID, groupID, content, replyToMessageID, fileName, filePath, fileType string, fileSize int64, checksum string) (string, error)
	SendMessageForWebSocket(senderID, receiverID, groupID, content, replyToMessageID string) error
	GetConversation(user1ID, user2ID string, pageStr, pageSizeStr string) ([]models.Message, int64, error)
	GetGroupConversation(groupID string, pageStr, pageSizeStr string) ([]models.Message, int64, error)
	UpdateMessageStatus(messageID string, status string) error
	AddReaction(messageID, userID, reaction string) error
	RemoveReaction(messageID, userID, reaction string) error
}

type chatService struct {
	messageRepo repositories.MessageRepository
	groupRepo   repositories.GroupRepository
	userRepo    repositories.UserRepository
	hub         *websockets.Hub
	aiService   AIService
}

func NewChatService(messageRepo repositories.MessageRepository, groupRepo repositories.GroupRepository, userRepo repositories.UserRepository, hub *websockets.Hub, aiService AIService) ChatService {
	return &chatService{messageRepo, groupRepo, userRepo, hub, aiService}
}

func (s *chatService) SendMessageForWebSocket(senderID, receiverID, groupID, content, replyToMessageID string) error {
	// Call the *full* SendMessage, with default values for file-related parameters.
	_, err := s.SendMessage(senderID, receiverID, groupID, content, replyToMessageID, "", "", "", 0, "")
	return err
}

func (s *chatService) SendMessage(senderID, receiverID, groupID, content, replyToMessageID, fileName, filePath, fileType string, fileSize int64, checksum string) (string, error) {
	log.Printf("chatService.SendMessage: senderID=%s, receiverID=%s, groupID=%s, content=%s, replyToMessageID=%s, fileName=%s, filePath=%s, fileType=%s, fileSize=%d, checksum=%s",
		senderID, receiverID, groupID, content, replyToMessageID, fileName, filePath, fileType, fileSize, checksum)

	senderUUID, err := uuid.Parse(senderID)
	if err != nil {
		return "", fmt.Errorf("invalid sender ID: %v", err)
	}

	var receiverUUID *uuid.UUID
	if receiverID != "" {
		id, err := uuid.Parse(receiverID)
		if err != nil {
			return "", fmt.Errorf("invalid receiver ID: %v", err)
		}
		receiverUUID = &id
	}

	var groupUUID *uuid.UUID
	if groupID != "" {
		id, err := uuid.Parse(groupID)
		if err != nil {
			return "", fmt.Errorf("invalid group ID: %v", err)
		}
		groupUUID = &id
	}
	// Handle Reply-to
	var replyToUUID *uuid.UUID
	if replyToMessageID != "" {
		replyID, err := uuid.Parse(replyToMessageID)
		if err != nil {
			return "", fmt.Errorf("invalid reply_to_message_id: %v", err)
		}
		replyToUUID = &replyID
	}

<<<<<<< HEAD
	// --- DIRECT AI MESSAGE HANDLING ---
	isDirectAIMessage := receiverID == AIUserID

	var aiResponse string
	if isDirectAIMessage {
		// Immediately process the message with the AI service.
		aiResponse, err = s.aiService.ProcessMessage(content) // No need for @AI now
		if err != nil {
			log.Printf("Error processing AI message: %v", err)
			aiResponse = "Sorry, I couldn't process your request."
		}
	} else if strings.Contains(content, "@AI") {
		// Check for AI mention *before* saving the original message.
=======
	// Check for AI mention *before* saving the original message.
	isAIMention := strings.Contains(content, "@AI")
	var aiResponse string
	if isAIMention {
		// Call the AI service *before* creating the initial message
>>>>>>> 78c557b8
		aiResponse, err = s.aiService.ProcessMessage(content)
		if err != nil {
			log.Printf("Error processing AI message: %v", err)
			//  Return the original message and add an error
			aiResponse = "Sorry, I couldn't process your request."
		}
	}
<<<<<<< HEAD
	// --- END DIRECT AI MESSAGE HANDLING ---
=======
>>>>>>> 78c557b8

	// Create the user's message (always create this).
	userMessage := &models.Message{
		SenderID:         senderUUID,
		ReceiverID:       receiverUUID,
		GroupID:          groupUUID,
		Content:          content, // Original user message content
		Status:           "sent",
		ReplyToMessageID: replyToUUID,
		FileName:         fileName,
		FilePath:         filePath,
		FileType:         fileType,
		FileSize:         fileSize,
		FileChecksum:     checksum,
	}

	//Save User message to DB.
	err = s.messageRepo.Create(userMessage)
	if err != nil {
		return "", err
	}
	// Get Sender Username.
	senderUser, err := s.userRepo.GetByID(senderID)
	if err != nil {
		fmt.Printf("Error fetching sender user: %v\n", err)
	}

	// Prepare the user message data for broadcasting.
	userMsgData := map[string]interface{}{
		"type":            "new_message",
		"sender_id":       senderID,
		"sender_username": senderUser.Username,
		"content":         content,
		"message_id":      userMessage.ID.String(),
		"created_at":      userMessage.CreatedAt.Format("2006-01-02 15:04:05"),
		"file_name":       fileName,
		"file_path":       filePath,
		"file_type":       fileType,
		"file_size":       fileSize,
	}
	if replyToUUID != nil {
		userMsgData["reply_to_message_id"] = replyToMessageID
		if originalMsg, err := s.messageRepo.GetByID(replyToMessageID); err == nil {
			userMsgData["reply_to_message"] = map[string]interface{}{
				"id":        originalMsg.ID.String(),
				"content":   originalMsg.Content,
				"sender_id": originalMsg.SenderID.String(),
			}
		}
	}

	//Add receiver_id and group_id to message data.
<<<<<<< HEAD
	if groupUUID != nil {
		userMsgData["group_id"] = groupID
	} else if receiverUUID != nil {
		userMsgData["receiver_id"] = receiverID
	}

	// ---  BROADCAST USER MESSAGE (Corrected) ---
	userMsgBytes, _ := json.Marshal(userMsgData)
	if groupUUID != nil {
=======
	if groupUUID != nil {
		userMsgData["group_id"] = groupID
	} else if receiverUUID != nil {
		userMsgData["receiver_id"] = receiverID
	}

	// ---  BROADCAST USER MESSAGE (Corrected) ---
	userMsgBytes, _ := json.Marshal(userMsgData)
	if groupUUID != nil {
>>>>>>> 78c557b8
		// Group message:  Broadcast to group members.
		for userID := range s.hub.Groups[groupID] {
			if client, ok := s.hub.Clients[userID]; ok {
				client.Send <- userMsgBytes // Send to each member
			}
		}
	} else if receiverUUID != nil {
		// Direct Message: Send to *BOTH* sender and receiver.
		if senderClient, ok := s.hub.Clients[senderID]; ok {
			senderClient.Send <- userMsgBytes
		}
		if receiverClient, ok := s.hub.Clients[receiverID]; ok {
			receiverClient.Send <- userMsgBytes
		}
	}
	// --- END BROADCAST USER MESSAGE ---
<<<<<<< HEAD

	// --- AI RESPONSE HANDLING (Both Direct and Mentions) ---
	if isDirectAIMessage || strings.Contains(content, "@AI") { // Handle both cases
		aiSenderUUID := uuid.MustParse(AIUserID) // AI's UUID
=======

	// If it's an AI mention, create *and send* the AI's reply.
	if isAIMention {
		aiSenderUUID := uuid.MustParse("00000000-0000-0000-0000-000000000000") // AI's UUID

		// For direct messages, set receiver to original sender
		var aiReceiverUUID *uuid.UUID
		if groupUUID == nil {
			// In direct messages, AI responds to the original sender
			aiReceiverUUID = &senderUUID
		} else {
			// In group messages, keep the same group context
			aiReceiverUUID = receiverUUID
		}

		aiMessage := &models.Message{
			SenderID:         aiSenderUUID, // AI is the sender
			ReceiverID:       aiReceiverUUID,
			GroupID:          groupUUID,  // Same group as original message
			Content:          aiResponse, // The AI's generated response
			Status:           "sent",
			ReplyToMessageID: &userMessage.ID, // Reply to the *user's* message
		}

		if err := s.messageRepo.Create(aiMessage); err != nil {
			return "", err
		}

		// Prepare AI message for broadcast.
		aiMsgData := map[string]interface{}{
			"type":                "new_message",
			"sender_id":           "AI",           // Clearly indicate AI sender
			"sender_username":     "AI_Assistant", // Set sender username for AI
			"message_id":          aiMessage.ID.String(),
			"content":             aiResponse,
			"created_at":          aiMessage.CreatedAt.Format("2006-01-02 15:04:05"),
			"reply_to_message_id": userMessage.ID.String(), // Reply to the user's message
			// Include reply message data
			"reply_to_message": map[string]interface{}{
				"id":        userMessage.ID.String(),
				"content":   userMessage.Content,
				"sender_id": userMessage.SenderID.String(),
			},
		}
		if groupUUID != nil {
			aiMsgData["group_id"] = groupID
		} else if receiverUUID != nil {
			aiMsgData["receiver_id"] = receiverID
		}

		// --- BROADCAST AI RESPONSE (Corrected) ---
		aiMsgBytes, _ := json.Marshal(aiMsgData)
		if groupUUID != nil {
			// Group message: send to all group members
			for userID := range s.hub.Groups[groupID] {
				if client, ok := s.hub.Clients[userID]; ok {
					client.Send <- aiMsgBytes
				}
			}
		} else if receiverUUID != nil {
			// Direct Message:  Send to *BOTH* sender and receiver.
			if senderClient, ok := s.hub.Clients[senderID]; ok {
				senderClient.Send <- aiMsgBytes
			}
			if receiverClient, ok := s.hub.Clients[receiverID]; ok {
				receiverClient.Send <- aiMsgBytes
			}
		}
		// --- END BROADCAST AI RESPONSE ---
		return aiMessage.ID.String(), nil
	}
	return userMessage.ID.String(), nil // Return the original message's ID.
}
>>>>>>> 78c557b8

		// For direct messages, set receiver to original sender
		var aiReceiverUUID *uuid.UUID
		if groupUUID == nil {
			// In direct messages, AI responds to the original sender
			aiReceiverUUID = &senderUUID
		} else {
			// In group messages, keep the same group context
			aiReceiverUUID = receiverUUID
		}

		aiMessage := &models.Message{
			SenderID:         aiSenderUUID, // AI is the sender
			ReceiverID:       aiReceiverUUID,
			GroupID:          groupUUID,  // Same group as the original message
			Content:          aiResponse, // The AI's generated response
			Status:           "sent",
			ReplyToMessageID: &userMessage.ID, // Reply to the *user's* message
		}

		if err := s.messageRepo.Create(aiMessage); err != nil {
			return "", err
		}

		// Prepare AI message for broadcast.
		aiMsgData := map[string]interface{}{
			"type":                "new_message",
			"sender_id":           AIUserID,       // Clearly indicate AI sender
			"sender_username":     "AI_Assistant", // Set sender username for AI
			"message_id":          aiMessage.ID.String(),
			"content":             aiResponse,
			"created_at":          aiMessage.CreatedAt.Format("2006-01-02 15:04:05"),
			"reply_to_message_id": userMessage.ID.String(), // Reply to the user's message
			// Include reply message data
			"reply_to_message": map[string]interface{}{
				"id":        userMessage.ID.String(),
				"content":   userMessage.Content,
				"sender_id": userMessage.SenderID.String(),
			},
		}
		if groupUUID != nil {
			aiMsgData["group_id"] = groupID
		} else if receiverUUID != nil {
			aiMsgData["receiver_id"] = receiverID
		}

		// --- BROADCAST AI RESPONSE (Corrected) ---
		aiMsgBytes, _ := json.Marshal(aiMsgData)
		if groupUUID != nil {
			// Group message: send to all group members
			for userID := range s.hub.Groups[groupID] {
				if client, ok := s.hub.Clients[userID]; ok {
					client.Send <- aiMsgBytes
				}
			}
		} else if receiverUUID != nil {
			// Direct Message:  Send to *BOTH* sender and receiver.
			if senderClient, ok := s.hub.Clients[senderID]; ok {
				senderClient.Send <- aiMsgBytes
			}
			if receiverClient, ok := s.hub.Clients[receiverID]; ok {
				receiverClient.Send <- aiMsgBytes
			}
		}
		// --- END BROADCAST AI RESPONSE ---
		return aiMessage.ID.String(), nil // Return AI message ID for consistency
	}
	// --- END AI RESPONSE HANDLING ---

	return userMessage.ID.String(), nil // Return the original message's ID.
}
func (s *chatService) GetConversation(user1ID, user2ID string, pageStr, pageSizeStr string) ([]models.Message, int64, error) {
	page, err := strconv.Atoi(pageStr)
	if err != nil || page < 1 {
		page = 1
	}

	pageSize, err := strconv.Atoi(pageSizeStr)
	if err != nil || pageSize < 1 {
		pageSize = 10 // Default page size
	}

	offset := (page - 1) * pageSize

	return s.messageRepo.GetConversation(user1ID, user2ID, pageSize, offset)
}

func (s *chatService) GetGroupConversation(groupID string, pageStr, pageSizeStr string) ([]models.Message, int64, error) {
	page, err := strconv.Atoi(pageStr)
	if err != nil || page < 1 {
		page = 1
	}

	pageSize, err := strconv.Atoi(pageSizeStr)
	if err != nil || pageSize < 1 {
		pageSize = 10 // Default page size
	}

	offset := (page - 1) * pageSize

	return s.messageRepo.GetGroupConversation(groupID, pageSize, offset) // Return count as well
}
func (s *chatService) UpdateMessageStatus(messageID string, status string) error {
	message, err := s.messageRepo.GetByID(messageID)
	if err != nil {
		return err
	}

	message.Status = status
	return s.messageRepo.Update(message)
}

// AddReaction adds a reaction to a message.
func (s *chatService) AddReaction(messageID, userID, reaction string) error {
	_, err := uuid.Parse(messageID)
	if err != nil {
		return fmt.Errorf("invalid message ID: %v", err)
	}
	_, err = uuid.Parse(userID)
	if err != nil {
		return fmt.Errorf("invalid user ID: %v", err)
	}

	message, err := s.messageRepo.GetByID(messageID) // You need a GetByID in your repo
	if err != nil {
		return err
	}
	if message == nil {
		return fmt.Errorf("message not found")
	}

	// Update the reactions.  We're using a map where keys are reactions,
	// and values are arrays of user IDs.
	var reactions map[string][]string
	if err := json.Unmarshal(message.Reactions, &reactions); err != nil {
		// If unmarshaling fails, assume empty reactions
		reactions = make(map[string][]string)
	}

	// Check if the user has already reacted with this emoji.
	userList := reactions[reaction]
	for _, u := range userList {
		if u == userID {
			return fmt.Errorf("user has already reacted with this emoji")
		}
	}

	reactions[reaction] = append(reactions[reaction], userID)
	//Marshal back
	updatedReactions, err := json.Marshal(reactions)
	if err != nil {
		return fmt.Errorf("error when marshal reactions")
	}
	message.Reactions = datatypes.JSON(updatedReactions)

	// *** BROADCAST ADDED REACTION ***
	broadcastMessage := map[string]interface{}{
		"type":       "reaction_added",
		"message_id": messageID,
		"user_id":    userID,
		"emoji":      reaction,
		// NO group_id here initially
	}

	// Add group_id ONLY if it's a group message
	if message.GroupID != nil {
		broadcastMessage["group_id"] = message.GroupID.String()
	}

	broadcastBytes, _ := json.Marshal(broadcastMessage)

	// Determine who to broadcast to (group or specific user)
	if message.GroupID != nil {
		// Iterate through the group members in the hub.
		for memberUserID := range s.hub.Groups[message.GroupID.String()] {
			if client, ok := s.hub.Clients[memberUserID]; ok {
				select {
				case client.Send <- broadcastBytes: // Send to each member
				default:
					close(client.Send)
					delete(s.hub.Clients, memberUserID) // Clean up
				}
			}
		}
	} else if message.ReceiverID != nil {
		// It's a direct message, broadcast to the sender and receiver
		if client, ok := s.hub.Clients[message.ReceiverID.String()]; ok {
			client.Send <- broadcastBytes
		}
		// Also send back to sender
		if client, ok := s.hub.Clients[message.SenderID.String()]; ok {
			client.Send <- broadcastBytes
		}
	}
	err = s.messageRepo.Update(message)
	if err != nil {
		return err
	}
	return nil // Return the result of the database update
}

// RemoveReaction removes a reaction from a message.
func (s *chatService) RemoveReaction(messageID, userID, reaction string) error {
	_, err := uuid.Parse(messageID)
	if err != nil {
		return fmt.Errorf("invalid message ID: %v", err)
	}
	_, err = uuid.Parse(userID)
	if err != nil {
		return fmt.Errorf("invalid user ID: %v", err)
	}

	message, err := s.messageRepo.GetByID(messageID) // Assuming you have GetByID
	if err != nil {
		return err
	}
	if message == nil {
		return fmt.Errorf("message not found")
	}

	var reactions map[string][]string
	if err := json.Unmarshal(message.Reactions, &reactions); err != nil {
		// If it's completely broken, just return (nothing to remove)
		return nil
	}

	userList, ok := reactions[reaction]
	if !ok {
		return nil // Reaction doesn't exist, nothing to do
	}

	// Remove the user from the list.
	for i, u := range userList {
		if u == userID {
			reactions[reaction] = append(userList[:i], userList[i+1:]...)
			break
		}
	}

	// If the reaction list is now empty, remove the reaction key.
	if len(reactions[reaction]) == 0 {
		delete(reactions, reaction)
	}

	updatedReactions, err := json.Marshal(reactions)
	if err != nil {
		return fmt.Errorf("error when marshal reactions")
	}
	message.Reactions = datatypes.JSON(updatedReactions)

	// *** BROADCAST REMOVED REACTION ***
	broadcastMessage := map[string]interface{}{
		"type":       "reaction_removed",
		"message_id": messageID,
		"user_id":    userID,
		"emoji":      reaction,
		// NO group_id here initially
	}

	// Add group_id ONLY if it's a group message
	if message.GroupID != nil {
		broadcastMessage["group_id"] = message.GroupID.String()
	}

	broadcastBytes, _ := json.Marshal(broadcastMessage)

	// Determine who to broadcast to (group or specific user)
	if message.GroupID != nil {
		// Iterate through the group members in the hub.
		for memberUserID := range s.hub.Groups[message.GroupID.String()] {
			if client, ok := s.hub.Clients[memberUserID]; ok {
				select {
				case client.Send <- broadcastBytes:
				default:
					close(client.Send)
					delete(s.hub.Clients, memberUserID)
				}
			}
		}
	} else if message.ReceiverID != nil {
		// It's a direct message, broadcast to the sender and receiver
		if client, ok := s.hub.Clients[message.ReceiverID.String()]; ok {
			client.Send <- broadcastBytes
		}
		//Also send back to sender
		if client, ok := s.hub.Clients[message.SenderID.String()]; ok {
			client.Send <- broadcastBytes
		}
	}
	err = s.messageRepo.Update(message) // Update the message in the repo
	if err != nil {
		return err
	}
	return nil
}<|MERGE_RESOLUTION|>--- conflicted
+++ resolved
@@ -81,7 +81,6 @@
 		replyToUUID = &replyID
 	}
 
-<<<<<<< HEAD
 	// --- DIRECT AI MESSAGE HANDLING ---
 	isDirectAIMessage := receiverID == AIUserID
 
@@ -95,13 +94,6 @@
 		}
 	} else if strings.Contains(content, "@AI") {
 		// Check for AI mention *before* saving the original message.
-=======
-	// Check for AI mention *before* saving the original message.
-	isAIMention := strings.Contains(content, "@AI")
-	var aiResponse string
-	if isAIMention {
-		// Call the AI service *before* creating the initial message
->>>>>>> 78c557b8
 		aiResponse, err = s.aiService.ProcessMessage(content)
 		if err != nil {
 			log.Printf("Error processing AI message: %v", err)
@@ -109,10 +101,7 @@
 			aiResponse = "Sorry, I couldn't process your request."
 		}
 	}
-<<<<<<< HEAD
 	// --- END DIRECT AI MESSAGE HANDLING ---
-=======
->>>>>>> 78c557b8
 
 	// Create the user's message (always create this).
 	userMessage := &models.Message{
@@ -165,27 +154,15 @@
 	}
 
 	//Add receiver_id and group_id to message data.
-<<<<<<< HEAD
 	if groupUUID != nil {
 		userMsgData["group_id"] = groupID
 	} else if receiverUUID != nil {
 		userMsgData["receiver_id"] = receiverID
 	}
 
-	// ---  BROADCAST USER MESSAGE (Corrected) ---
+	// ---  BROADCAST USER MESSAGE ---
 	userMsgBytes, _ := json.Marshal(userMsgData)
 	if groupUUID != nil {
-=======
-	if groupUUID != nil {
-		userMsgData["group_id"] = groupID
-	} else if receiverUUID != nil {
-		userMsgData["receiver_id"] = receiverID
-	}
-
-	// ---  BROADCAST USER MESSAGE (Corrected) ---
-	userMsgBytes, _ := json.Marshal(userMsgData)
-	if groupUUID != nil {
->>>>>>> 78c557b8
 		// Group message:  Broadcast to group members.
 		for userID := range s.hub.Groups[groupID] {
 			if client, ok := s.hub.Clients[userID]; ok {
@@ -202,86 +179,10 @@
 		}
 	}
 	// --- END BROADCAST USER MESSAGE ---
-<<<<<<< HEAD
 
 	// --- AI RESPONSE HANDLING (Both Direct and Mentions) ---
 	if isDirectAIMessage || strings.Contains(content, "@AI") { // Handle both cases
 		aiSenderUUID := uuid.MustParse(AIUserID) // AI's UUID
-=======
-
-	// If it's an AI mention, create *and send* the AI's reply.
-	if isAIMention {
-		aiSenderUUID := uuid.MustParse("00000000-0000-0000-0000-000000000000") // AI's UUID
-
-		// For direct messages, set receiver to original sender
-		var aiReceiverUUID *uuid.UUID
-		if groupUUID == nil {
-			// In direct messages, AI responds to the original sender
-			aiReceiverUUID = &senderUUID
-		} else {
-			// In group messages, keep the same group context
-			aiReceiverUUID = receiverUUID
-		}
-
-		aiMessage := &models.Message{
-			SenderID:         aiSenderUUID, // AI is the sender
-			ReceiverID:       aiReceiverUUID,
-			GroupID:          groupUUID,  // Same group as original message
-			Content:          aiResponse, // The AI's generated response
-			Status:           "sent",
-			ReplyToMessageID: &userMessage.ID, // Reply to the *user's* message
-		}
-
-		if err := s.messageRepo.Create(aiMessage); err != nil {
-			return "", err
-		}
-
-		// Prepare AI message for broadcast.
-		aiMsgData := map[string]interface{}{
-			"type":                "new_message",
-			"sender_id":           "AI",           // Clearly indicate AI sender
-			"sender_username":     "AI_Assistant", // Set sender username for AI
-			"message_id":          aiMessage.ID.String(),
-			"content":             aiResponse,
-			"created_at":          aiMessage.CreatedAt.Format("2006-01-02 15:04:05"),
-			"reply_to_message_id": userMessage.ID.String(), // Reply to the user's message
-			// Include reply message data
-			"reply_to_message": map[string]interface{}{
-				"id":        userMessage.ID.String(),
-				"content":   userMessage.Content,
-				"sender_id": userMessage.SenderID.String(),
-			},
-		}
-		if groupUUID != nil {
-			aiMsgData["group_id"] = groupID
-		} else if receiverUUID != nil {
-			aiMsgData["receiver_id"] = receiverID
-		}
-
-		// --- BROADCAST AI RESPONSE (Corrected) ---
-		aiMsgBytes, _ := json.Marshal(aiMsgData)
-		if groupUUID != nil {
-			// Group message: send to all group members
-			for userID := range s.hub.Groups[groupID] {
-				if client, ok := s.hub.Clients[userID]; ok {
-					client.Send <- aiMsgBytes
-				}
-			}
-		} else if receiverUUID != nil {
-			// Direct Message:  Send to *BOTH* sender and receiver.
-			if senderClient, ok := s.hub.Clients[senderID]; ok {
-				senderClient.Send <- aiMsgBytes
-			}
-			if receiverClient, ok := s.hub.Clients[receiverID]; ok {
-				receiverClient.Send <- aiMsgBytes
-			}
-		}
-		// --- END BROADCAST AI RESPONSE ---
-		return aiMessage.ID.String(), nil
-	}
-	return userMessage.ID.String(), nil // Return the original message's ID.
-}
->>>>>>> 78c557b8
 
 		// For direct messages, set receiver to original sender
 		var aiReceiverUUID *uuid.UUID
@@ -328,7 +229,7 @@
 			aiMsgData["receiver_id"] = receiverID
 		}
 
-		// --- BROADCAST AI RESPONSE (Corrected) ---
+		// --- BROADCAST AI RESPONSE ---
 		aiMsgBytes, _ := json.Marshal(aiMsgData)
 		if groupUUID != nil {
 			// Group message: send to all group members
