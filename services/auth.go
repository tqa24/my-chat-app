package services

import (
	"encoding/json"
	"errors"
	"fmt"
	"io"
	"log"
	"math/rand"
	"my-chat-app/config"
	"my-chat-app/models"
	"my-chat-app/repositories"
	"net/http"
	"strings"
	"time"

	"github.com/go-mail/mail/v2"
	"github.com/google/uuid"
	"golang.org/x/crypto/bcrypt"
	"gorm.io/gorm"
)

type AuthService interface {
	RegisterUser(user *models.User) error
	LoginUser(username, password string) (*models.User, error)
	LoginUserWithEmail(email, password string) (*models.User, error)
	GetUserProfile(userID string) (*models.User, error)
	VerifyOTP(email, otp string) error
}

type authService struct {
	userRepo repositories.UserRepository
}

func NewAuthService(userRepo repositories.UserRepository) AuthService {
	return &authService{userRepo}
}

type mailcheckResponse struct {
	Valid      bool   `json:"valid"`
	Block      bool   `json:"block"`
	Disposable bool   `json:"disposable"`
	Domain     string `json:"domain"`
	Text       string `json:"text"`
	Reason     string `json:"reason"`
	Risk       int    `json:"risk"`
}

func (s *authService) RegisterUser(user *models.User) error {
	// Trim whitespace
	user.Username = strings.TrimSpace(user.Username)
	user.Email = strings.TrimSpace(user.Email)
	user.Password = strings.TrimSpace(user.Password)
	user.IsVerified = false

	log.Printf("Register info before hash, %+v", user)
	// Check if username already exists
	existingUser, err := s.userRepo.GetByUsername(user.Username)
	if err != nil && !errors.Is(err, gorm.ErrRecordNotFound) {
		return err // Return any error that's NOT ErrRecordNotFound
	}
	if existingUser != nil && existingUser.ID != uuid.Nil {
		return errors.New("username already exists")
	}

	// Check if email already exists
	existingEmail, err := s.userRepo.GetByEmail(user.Email)
	if err != nil && !errors.Is(err, gorm.ErrRecordNotFound) {
		return err // Return any error that's NOT ErrRecordNotFound
	}
	if existingEmail != nil && existingEmail.ID != uuid.Nil {
		return errors.New("email already exists")
	}

	// Use the Mailcheck API to check for disposable email.
	isDisposable, err := s.isDisposableEmail(user.Email)
	if err != nil {
		log.Printf("Error checking disposable email: %v", err)
		//  Handle the error appropriately.  You might choose *not* to block
		// registration if the API is unavailable, or you might.
		return fmt.Errorf("failed to check disposable email: %w", err)
	}
	if isDisposable {
		return errors.New("disposable email addresses are not allowed")
	}

	// Hash the password
	hashedPassword, err := bcrypt.GenerateFromPassword([]byte(user.Password), bcrypt.DefaultCost)
	if err != nil {
		return err
	}
	user.Password = string(hashedPassword)
	log.Printf("Register info after hash, %+v", user)

	log.Printf("Register info after hash, %+v", user)

	// Generate OTP and set expiry.
	otp := generateOTP()
	otpExpiry := time.Now().Add(10 * time.Minute) // OTP expires in 10 minutes.
	user.OTP = otp
	user.OTPExpiry = &otpExpiry

	if err := s.sendOTPEmail(user.Email, otp); err != nil {
		//  Don't save the user if the email fails.
		log.Printf("Error sending OTP email: %v", err)
		return fmt.Errorf("failed to send OTP email: %w", err)
	}

	// Create the user (but they are not fully registered until OTP is verified).
	return s.userRepo.Create(user)
}

func (s *authService) LoginUser(username, password string) (*models.User, error) {
	log.Printf("Login with username %v %v", username, password)
	user, err := s.userRepo.GetByUsername(username)
	if err != nil {
		log.Printf("LoginUser: User not found by username: %s, error: %v", username, err) // Log user not found
		return nil, errors.New("invalid credentials")
	}
	log.Printf("LoginUser: User found: %+v", user)                      // Log the user object
	log.Printf("LoginUser: Hashed password from DB: %s", user.Password) // Log hashed password
	err = bcrypt.CompareHashAndPassword([]byte(user.Password), []byte(password))
	log.Printf("LoginUser: bcrypt.CompareHashAndPassword result: %v", err) // Log bcrypt result
	if err != nil {
		return nil, errors.New("invalid credentials")
	}
	// Check if the user is verified
	if !user.IsVerified {
		return nil, errors.New("Account not verified. Please check your email for the OTP")
	}
	return user, nil
}
func (s *authService) LoginUserWithEmail(email, password string) (*models.User, error) {
	log.Printf("Login with email %v %v", email, password)
	user, err := s.userRepo.GetByEmail(email)
	if err != nil {
		log.Printf("LoginUserWithEmail: User not found by email: %s, error: %v", email, err) // Log user not found
		return nil, errors.New("invalid credentials")
	}
	log.Printf("LoginUserWithEmail: User found: %+v", user)                      // Log the user object
	log.Printf("LoginUserWithEmail: Hashed password from DB: %s", user.Password) // Log hashed password
	err = bcrypt.CompareHashAndPassword([]byte(user.Password), []byte(password))
	log.Printf("LoginUserWithEmail: bcrypt.CompareHashAndPassword result: %v", err) // Log bcrypt result
	if err != nil {
		return nil, errors.New("invalid credentials")
	}
	// Check if the user is verified
	if !user.IsVerified {
		return nil, errors.New("Account not verified. Please check your email for the OTP")
	}
	return user, nil
}

func (s *authService) GetUserProfile(userID string) (*models.User, error) {
	return s.userRepo.GetByID(userID)
}

// isDisposableEmail checks if the given email is from a disposable email provider.
func (s *authService) isDisposableEmail(email string) (bool, error) {
	parts := strings.Split(email, "@")
	if len(parts) != 2 {
		return false, fmt.Errorf("invalid email format")
	}
	domain := parts[1]

	url := fmt.Sprintf("https://mailcheck.p.rapidapi.com/?domain=%s", domain)
	req, err := http.NewRequest("GET", url, nil)
	if err != nil {
		return false, fmt.Errorf("failed to create request: %w", err)
	}

	req.Header.Add("x-rapidapi-key", config.AppConfig.RapidAPIKey) // Use the key from config
	req.Header.Add("x-rapidapi-host", "mailcheck.p.rapidapi.com")

	res, err := http.DefaultClient.Do(req)
	if err != nil {
		return false, fmt.Errorf("failed to make API request: %w", err)
<<<<<<< HEAD
	}

	defer res.Body.Close()
	body, err := io.ReadAll(res.Body)
	if err != nil {
		return false, fmt.Errorf("failed to read response body: %w", err)
	}

=======
	}

	defer res.Body.Close()
	body, err := io.ReadAll(res.Body)
	if err != nil {
		return false, fmt.Errorf("failed to read response body: %w", err)
	}

>>>>>>> 6694f0c3
	if res.StatusCode != http.StatusOK {
		return false, fmt.Errorf("mailcheck API returned non-200 status: %d, body: %s", res.StatusCode, string(body))
	}

	var result mailcheckResponse
	if err := json.Unmarshal(body, &result); err != nil {
		return false, fmt.Errorf("failed to parse JSON response: %w", err)
	}
	log.Printf("Mail Check result %+v", result)
	return result.Block || result.Disposable, nil
}

// generateOTP generates a 6-digit OTP.
func generateOTP() string {
	return fmt.Sprintf("%06d", rand.Intn(1000000))
}

func (s *authService) sendOTPEmail(email, otp string) error {
	m := mail.NewMessage()
	m.SetHeader("From", config.AppConfig.EmailFrom)
	m.SetHeader("To", email)
	m.SetHeader("Subject", "Your OTP for Chat App Registration")
	m.SetBody("text/plain", fmt.Sprintf("Your OTP is: %s", otp))

	d := mail.NewDialer(config.AppConfig.EmailHost, config.AppConfig.EmailPort, config.AppConfig.EmailUsername, config.AppConfig.EmailPassword)

	d.StartTLSPolicy = mail.MandatoryStartTLS

	//d.TLSConfig = &tls.Config{
	//	ServerName:         config.AppConfig.EmailHost, // Set ServerName for TLS verification
	//	InsecureSkipVerify: false,                   // MUST be false in production.
	//	// You might need MinVersion: tls.VersionTLS12 if the server doesn't support TLS 1.3
	//}

	// Attempt to send the email.
	if err := d.DialAndSend(m); err != nil {
		return fmt.Errorf("failed to send email: %w", err)
	}
	return nil
}

// VerifyOTP verifies the provided OTP against the stored OTP for the user.
func (s *authService) VerifyOTP(email, otp string) error {
	user, err := s.userRepo.GetByEmail(email)
	if err != nil {
		return fmt.Errorf("user not found: %w", err)
	}
	if user == nil {
		return errors.New("user not found")
	}

	// Check if OTP is expired
	if user.OTPExpiry == nil || time.Now().After(*user.OTPExpiry) {
		return errors.New("OTP has expired")
	}

	if user.OTP != otp {
		return errors.New("invalid OTP")
	}

	// Clear the OTP after successful verification.
	user.OTP = ""
	user.OTPExpiry = nil
	user.IsVerified = true         // Set is_verified to true after successful OTP verification
	return s.userRepo.Update(user) // Save the changes to the user.
}<|MERGE_RESOLUTION|>--- conflicted
+++ resolved
@@ -26,6 +26,7 @@
 	LoginUserWithEmail(email, password string) (*models.User, error)
 	GetUserProfile(userID string) (*models.User, error)
 	VerifyOTP(email, otp string) error
+	ResendOTP(email string) error
 }
 
 type authService struct {
@@ -126,7 +127,7 @@
 	}
 	// Check if the user is verified
 	if !user.IsVerified {
-		return nil, errors.New("Account not verified. Please check your email for the OTP")
+		return nil, errors.New("account not verified. Please check your email for the OTP")
 	}
 	return user, nil
 }
@@ -146,7 +147,7 @@
 	}
 	// Check if the user is verified
 	if !user.IsVerified {
-		return nil, errors.New("Account not verified. Please check your email for the OTP")
+		return nil, errors.New("account not verified. Please check your email for the OTP")
 	}
 	return user, nil
 }
@@ -175,7 +176,6 @@
 	res, err := http.DefaultClient.Do(req)
 	if err != nil {
 		return false, fmt.Errorf("failed to make API request: %w", err)
-<<<<<<< HEAD
 	}
 
 	defer res.Body.Close()
@@ -184,16 +184,6 @@
 		return false, fmt.Errorf("failed to read response body: %w", err)
 	}
 
-=======
-	}
-
-	defer res.Body.Close()
-	body, err := io.ReadAll(res.Body)
-	if err != nil {
-		return false, fmt.Errorf("failed to read response body: %w", err)
-	}
-
->>>>>>> 6694f0c3
 	if res.StatusCode != http.StatusOK {
 		return false, fmt.Errorf("mailcheck API returned non-200 status: %d, body: %s", res.StatusCode, string(body))
 	}
@@ -245,7 +235,18 @@
 		return errors.New("user not found")
 	}
 
-	// Check if OTP is expired
+	// Account Expiry Check
+	if !user.IsVerified && user.OTPExpiry != nil && time.Now().After(*user.OTPExpiry) {
+		// Soft Delete
+		user.OTP = "" // Clear
+		user.OTPExpiry = nil
+		if err := s.userRepo.Update(user); err != nil {
+			return fmt.Errorf("failed to soft delete user: %w", err)
+		}
+		return errors.New("OTP has expired")
+
+	}
+
 	if user.OTPExpiry == nil || time.Now().After(*user.OTPExpiry) {
 		return errors.New("OTP has expired")
 	}
@@ -259,4 +260,35 @@
 	user.OTPExpiry = nil
 	user.IsVerified = true         // Set is_verified to true after successful OTP verification
 	return s.userRepo.Update(user) // Save the changes to the user.
+}
+
+// ResendOTP generates and sends a new OTP to the user's email.
+func (s *authService) ResendOTP(email string) error {
+	user, err := s.userRepo.GetByEmail(email)
+	if err != nil {
+		return fmt.Errorf("user not found: %w", err)
+	}
+	if user == nil {
+		return errors.New("user not found")
+	}
+
+	// Check if the user is *already* verified.  If so, don't resend.
+	if user.IsVerified {
+		return errors.New("account is already verified")
+	}
+
+	// Generate a new OTP and expiry.
+	otp := generateOTP()
+	otpExpiry := time.Now().Add(10 * time.Minute)
+	user.OTP = otp
+	user.OTPExpiry = &otpExpiry
+
+	// Send the new OTP email.
+	if err := s.sendOTPEmail(user.Email, otp); err != nil {
+		log.Printf("Error sending OTP email: %v", err)
+		return fmt.Errorf("failed to send OTP email: %w", err)
+	}
+
+	// Save the updated user (with new OTP and expiry).
+	return s.userRepo.Update(user)
 }