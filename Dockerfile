# Stage 1: Build the Go application
FROM golang:1.23 AS builder

WORKDIR /app

COPY go.mod go.sum ./
RUN go mod download

# Install migrate CLI *within the builder stage*
RUN go install -tags 'postgres' github.com/golang-migrate/migrate/v4/cmd/migrate@latest

COPY . .
#Remove env from build stage.
RUN rm -f .env

RUN CGO_ENABLED=0 GOOS=linux go build -a -installsuffix cgo -o main ./cmd/main.go

# Stage 2: Build Frontend
FROM node:20-alpine AS frontend-builder
WORKDIR /frontend

COPY frontend/package*.json ./
RUN npm install
# RUN chmod +x ./node_modules/.bin/vue-cli-service
COPY frontend/ .
RUN npm run build

# Stage 3: Create a minimal image
FROM alpine:latest

<<<<<<< HEAD
# Add timezone data, PostgreSQL client, and other necessary tools
RUN apk --no-cache add ca-certificates tzdata postgresql-client
=======
RUN apk --no-cache add ca-certificates tzdata
>>>>>>> ecbee693

WORKDIR /root/

COPY --from=builder /app/main .
COPY --from=frontend-builder /frontend/dist ./frontend/dist
<<<<<<< HEAD
# Copy uploads directory
=======
# Copy uploads directory (important for persistence!)
>>>>>>> ecbee693
COPY --from=builder /app/uploads ./uploads

# Copy migrations *into the final image*
COPY --from=builder /app/migrations ./migrations

# Copy the entrypoint script AND set execute permissions
<<<<<<< HEAD
COPY entrypoint.sh /root/entrypoint.sh
RUN chmod +x /root/entrypoint.sh
=======
COPY --from=builder /app/entrypoint.sh /root/entrypoint.sh
RUN chmod +x /root/entrypoint.sh  # <--- ADD THIS LINE
>>>>>>> ecbee693

#Not copy env file to image
#COPY --from=builder /app/.env .

EXPOSE 8080

<<<<<<< HEAD
# Use an entrypoint script
=======
# Use an entrypoint script (explained below)
>>>>>>> ecbee693
ENTRYPOINT ["/root/entrypoint.sh"]
CMD ["./main"]<|MERGE_RESOLUTION|>--- conflicted
+++ resolved
@@ -28,45 +28,28 @@
 # Stage 3: Create a minimal image
 FROM alpine:latest
 
-<<<<<<< HEAD
 # Add timezone data, PostgreSQL client, and other necessary tools
 RUN apk --no-cache add ca-certificates tzdata postgresql-client
-=======
-RUN apk --no-cache add ca-certificates tzdata
->>>>>>> ecbee693
 
 WORKDIR /root/
 
 COPY --from=builder /app/main .
 COPY --from=frontend-builder /frontend/dist ./frontend/dist
-<<<<<<< HEAD
 # Copy uploads directory
-=======
-# Copy uploads directory (important for persistence!)
->>>>>>> ecbee693
 COPY --from=builder /app/uploads ./uploads
 
 # Copy migrations *into the final image*
 COPY --from=builder /app/migrations ./migrations
 
 # Copy the entrypoint script AND set execute permissions
-<<<<<<< HEAD
 COPY entrypoint.sh /root/entrypoint.sh
 RUN chmod +x /root/entrypoint.sh
-=======
-COPY --from=builder /app/entrypoint.sh /root/entrypoint.sh
-RUN chmod +x /root/entrypoint.sh  # <--- ADD THIS LINE
->>>>>>> ecbee693
 
 #Not copy env file to image
 #COPY --from=builder /app/.env .
 
 EXPOSE 8080
 
-<<<<<<< HEAD
 # Use an entrypoint script
-=======
-# Use an entrypoint script (explained below)
->>>>>>> ecbee693
 ENTRYPOINT ["/root/entrypoint.sh"]
 CMD ["./main"]